pub mod ast;
mod extract;
mod function;
mod gj;
mod serialize;
pub mod sort;
mod termdag;
mod terms;
mod typecheck;
mod typechecking;
mod unionfind;
pub mod util;
mod value;

use ast::desugar::Desugar;
use extract::Extractor;
use hashbrown::hash_map::Entry;
use index::ColumnIndex;
use instant::{Duration, Instant};
pub use serialize::SerializeConfig;
use sort::*;
pub use termdag::{Term, TermDag, TermId};
use terms::TermState;
use thiserror::Error;

use symbolic_expressions::Sexp;

use ast::*;
pub use typechecking::{TypeInfo, UNIT_SYM};

use std::fmt::{Display, Formatter};
use std::fs::File;
use std::hash::Hash;
use std::io::Read;
use std::iter::once;
use std::ops::{Deref, Range};
use std::path::PathBuf;
use std::rc::Rc;
use std::str::FromStr;
use std::{fmt::Debug, sync::Arc};
use typecheck::Program;

pub type ArcSort = Arc<dyn Sort>;

pub use value::*;

use function::*;
use gj::*;
use unionfind::*;
use util::*;

use crate::typechecking::TypeError;

pub type Subst = IndexMap<Symbol, Value>;

pub trait PrimitiveLike {
    fn name(&self) -> Symbol;
    fn accept(&self, types: &[ArcSort]) -> Option<ArcSort>;
    fn apply(&self, values: &[Value], egraph: &EGraph) -> Option<Value>;
}

/// Running a schedule produces a report of the results.
/// This includes rough timing information and whether
/// the database was updated.
/// Calling `union` on two run reports adds the timing
/// information together.
#[derive(Debug, Clone, Default)]
pub struct RunReport {
    /// If any changes were made to the database, this is
    /// true.
    pub updated: bool,
    /// The time it took to run the query, for each rule.
    pub search_time_per_rule: HashMap<Symbol, Duration>,
    pub apply_time_per_rule: HashMap<Symbol, Duration>,
    pub search_time_per_ruleset: HashMap<Symbol, Duration>,
    pub apply_time_per_ruleset: HashMap<Symbol, Duration>,
    pub rebuild_time_per_ruleset: HashMap<Symbol, Duration>,
}

impl RunReport {
    /// add a ... and a maximum size to the name
    /// for printing, since they may be the rule itself
    fn truncate_rule_name(sym: Symbol) -> String {
        let mut s = sym.to_string();
        // replace newlines in s with a space
        s = s.replace('\n', " ");
        if s.len() > 20 {
            s.truncate(20);
            s.push_str("...");
        }
        s
    }
}

impl Display for RunReport {
    fn fmt(&self, f: &mut Formatter<'_>) -> std::fmt::Result {
        let all_rules = self
            .search_time_per_rule
            .keys()
            .chain(self.apply_time_per_rule.keys())
            .collect::<HashSet<_>>();

        for rule in all_rules {
            let truncated = Self::truncate_rule_name(*rule);
            // print out the search and apply time for rule
            let search_time = self
                .search_time_per_rule
                .get(rule)
                .cloned()
                .unwrap_or(Duration::default())
                .as_secs_f64();
            let apply_time = self
                .apply_time_per_rule
                .get(rule)
                .cloned()
                .unwrap_or(Duration::default())
                .as_secs_f64();
            writeln!(
                f,
                "Rule {truncated}: search {search_time:.3}s, apply {apply_time:.3}s",
            )?;
        }

        let rulesets = self
            .search_time_per_ruleset
            .keys()
            .chain(self.apply_time_per_ruleset.keys())
            .chain(self.rebuild_time_per_ruleset.keys())
            .collect::<HashSet<_>>();

        for ruleset in rulesets {
            // print out the search and apply time for rule
            let search_time = self
                .search_time_per_ruleset
                .get(ruleset)
                .cloned()
                .unwrap_or(Duration::default())
                .as_secs_f64();
            let apply_time = self
                .apply_time_per_ruleset
                .get(ruleset)
                .cloned()
                .unwrap_or(Duration::default())
                .as_secs_f64();
            let rebuild_time = self
                .rebuild_time_per_ruleset
                .get(ruleset)
                .cloned()
                .unwrap_or(Duration::default())
                .as_secs_f64();
            writeln!(
                f,
                "Ruleset {ruleset}: search {search_time:.3}s, apply {apply_time:.3}s, rebuild {rebuild_time:.3}s",
            )?;
        }

        Ok(())
    }
}

/// A report of the results of an extract action.
#[derive(Debug, Clone)]
pub enum ExtractReport {
    Best {
        termdag: TermDag,
        cost: usize,
        term: Term,
    },
    Variants {
        termdag: TermDag,
        terms: Vec<Term>,
    },
}

impl RunReport {
    fn union_times(
        times: &HashMap<Symbol, Duration>,
        other_times: &HashMap<Symbol, Duration>,
    ) -> HashMap<Symbol, Duration> {
        let mut new_times = times.clone();
        for (k, v) in other_times {
            let entry = new_times.entry(*k).or_default();
            *entry += *v;
        }
        new_times
    }

    pub fn union(&self, other: &Self) -> Self {
        Self {
            updated: self.updated || other.updated,
            search_time_per_rule: Self::union_times(
                &self.search_time_per_rule,
                &other.search_time_per_rule,
            ),
            apply_time_per_rule: Self::union_times(
                &self.apply_time_per_rule,
                &other.apply_time_per_rule,
            ),
            search_time_per_ruleset: Self::union_times(
                &self.search_time_per_ruleset,
                &other.search_time_per_ruleset,
            ),
            apply_time_per_ruleset: Self::union_times(
                &self.apply_time_per_ruleset,
                &other.apply_time_per_ruleset,
            ),
            rebuild_time_per_ruleset: Self::union_times(
                &self.rebuild_time_per_ruleset,
                &other.rebuild_time_per_ruleset,
            ),
        }
    }
}

pub const HIGH_COST: usize = i64::MAX as usize;

#[derive(Clone)]
pub struct Primitive(Arc<dyn PrimitiveLike>);

impl Deref for Primitive {
    type Target = dyn PrimitiveLike;
    fn deref(&self) -> &Self::Target {
        &*self.0
    }
}

impl Hash for Primitive {
    fn hash<H: std::hash::Hasher>(&self, state: &mut H) {
        Arc::as_ptr(&self.0).hash(state);
    }
}

impl Eq for Primitive {}
impl PartialEq for Primitive {
    fn eq(&self, other: &Self) -> bool {
        // this is a bit of a hack, but clippy says we don't want to compare the
        // vtables, just the data pointers
        std::ptr::eq(
            Arc::as_ptr(&self.0) as *const u8,
            Arc::as_ptr(&other.0) as *const u8,
        )
    }
}

impl Debug for Primitive {
    fn fmt(&self, f: &mut std::fmt::Formatter<'_>) -> std::fmt::Result {
        write!(f, "Prim({})", self.0.name())
    }
}

impl<T: PrimitiveLike + 'static> From<T> for Primitive {
    fn from(p: T) -> Self {
        Self(Arc::new(p))
    }
}

pub struct SimplePrimitive {
    name: Symbol,
    input: Vec<ArcSort>,
    output: ArcSort,
    f: fn(&[Value]) -> Option<Value>,
}

impl PrimitiveLike for SimplePrimitive {
    fn name(&self) -> Symbol {
        self.name
    }
    fn accept(&self, types: &[ArcSort]) -> Option<ArcSort> {
        if self.input.len() != types.len() {
            return None;
        }
        // TODO can we use a better notion of equality than just names?
        self.input
            .iter()
            .zip(types)
            .all(|(a, b)| a.name() == b.name())
            .then(|| self.output.clone())
    }
    fn apply(&self, values: &[Value], _egraph: &EGraph) -> Option<Value> {
        (self.f)(values)
    }
}

#[derive(Debug, Clone, PartialEq, Eq, Hash, Copy)]
pub enum CompilerPassStop {
    Desugar,
    TypecheckDesugared,
    TermEncoding,
    TypecheckTermEncoding,
    Proofs,
    TypecheckProofs,
    All,
}

impl Display for CompilerPassStop {
    fn fmt(&self, f: &mut Formatter<'_>) -> std::fmt::Result {
        match self {
            CompilerPassStop::Desugar => write!(f, "desugar"),
            CompilerPassStop::TypecheckDesugared => write!(f, "typecheck_desugared"),
            CompilerPassStop::TermEncoding => write!(f, "term_encoding"),
            CompilerPassStop::TypecheckTermEncoding => write!(f, "typecheck_term_encoding"),
            CompilerPassStop::Proofs => write!(f, "proofs"),
            CompilerPassStop::TypecheckProofs => write!(f, "typecheck_proofs"),
            CompilerPassStop::All => write!(f, "all"),
        }
    }
}

impl FromStr for CompilerPassStop {
    type Err = String;

    fn from_str(s: &str) -> Result<Self, Self::Err> {
        match s {
            "desugar" => Ok(CompilerPassStop::Desugar),
            "typecheck_desugared" => Ok(CompilerPassStop::TypecheckDesugared),
            "term_encoding" => Ok(CompilerPassStop::TermEncoding),
            "typecheck_term_encoding" => Ok(CompilerPassStop::TypecheckTermEncoding),
            "proofs" => Ok(CompilerPassStop::Proofs),
            "typecheck_proofs" => Ok(CompilerPassStop::TypecheckProofs),
            "all" => Ok(CompilerPassStop::All),
            _ => Err(format!("Unknown compiler pass stop: {}", s)),
        }
    }
}

#[derive(Clone)]
pub struct EGraph {
    egraphs: Vec<Self>,
    unionfind: UnionFind,
    pub(crate) desugar: Desugar,
    functions: HashMap<Symbol, Function>,
    rulesets: HashMap<Symbol, HashMap<Symbol, Rule>>,
    ruleset_iteration: HashMap<Symbol, usize>,
    proofs_enabled: bool,
    terms_enabled: bool,
    interactive_mode: bool,
    timestamp: u32,
    pub(crate) term_header_added: bool,
    pub test_proofs: bool,
    pub match_limit: usize,
    pub node_limit: usize,
    pub fact_directory: Option<PathBuf>,
    pub seminaive: bool,
    // sort, value, and timestamp
    pub global_bindings: HashMap<Symbol, (ArcSort, Value, u32)>,
    extract_report: Option<ExtractReport>,
    /// The run report for the most recent run of a schedule.
    recent_run_report: Option<RunReport>,
    /// The run report unioned over all runs so far.
    overall_run_report: RunReport,
    msgs: Vec<String>,
}

#[derive(Clone, Debug)]
struct Rule {
    query: CompiledQuery,
    program: Program,
    matches: usize,
    times_banned: usize,
    banned_until: usize,
    todo_timestamp: u32,
}

impl Default for EGraph {
    fn default() -> Self {
        let mut egraph = Self {
            egraphs: vec![],
            unionfind: Default::default(),
            functions: Default::default(),
            rulesets: Default::default(),
            ruleset_iteration: Default::default(),
            desugar: Desugar::default(),
            global_bindings: Default::default(),
            match_limit: usize::MAX,
            node_limit: usize::MAX,
            timestamp: 0,
            proofs_enabled: false,
            terms_enabled: true,
            term_header_added: false,
            interactive_mode: false,
            test_proofs: false,
            fact_directory: None,
            seminaive: true,
            extract_report: None,
            recent_run_report: None,
            overall_run_report: Default::default(),
            msgs: Default::default(),
        };
        egraph.rulesets.insert("".into(), Default::default());
        egraph
    }
}

#[derive(Debug, Error)]
#[error("Not found: {0}")]
pub struct NotFoundError(Expr);

impl EGraph {
    /// Use the rust backend implimentation of eqsat,
    /// including a rust implementation of the union-find
    /// data structure and the rust implementation of
    /// the rebuilding algorithm (maintains congruence closure).
    pub fn enable_rust_eqsat(&mut self) {
        self.terms_enabled = false;
    }

    pub fn is_interactive_mode(&self) -> bool {
        self.interactive_mode
    }

    pub fn push(&mut self) {
        self.egraphs.push(self.clone());
    }

    /// Pop the current egraph off the stack, replacing
    /// it with the previously pushed egraph.
    /// It preserves the run report and messages from the popped
    /// egraph.
    pub fn pop(&mut self) -> Result<(), Error> {
        match self.egraphs.pop() {
            Some(e) => {
                // Copy the reports and messages from the popped egraph
                let extract_report = self.extract_report.clone();
                let recent_run_report = self.recent_run_report.clone();
                let overall_run_report = self.overall_run_report.clone();
                let messages = self.msgs.clone();
                *self = e;
                self.extract_report = extract_report.or(self.extract_report.clone());
                // We union the run reports, meaning
                // that statistics are shared across
                // push/pop
                self.recent_run_report = recent_run_report.or(self.recent_run_report.clone());
                self.overall_run_report = self.overall_run_report.union(&overall_run_report);
                self.msgs.extend(messages);
                Ok(())
            }
            None => Err(Error::Pop),
        }
    }

    pub fn union(&mut self, id1: Id, id2: Id, sort: Symbol) -> Id {
        self.unionfind.union(id1, id2, sort)
    }

    #[track_caller]
    fn debug_assert_invariants(&self) {
        // TODO cannot find until added to parent table
        // so these are not correct when terms are enabled.
        if self.terms_enabled {
            return;
        }
        #[cfg(debug_assertions)]
        for (name, function) in self.functions.iter() {
            function.nodes.assert_sorted();
            for (i, inputs, output) in function.nodes.iter_range(0..function.nodes.len()) {
                for input in inputs {
                    assert_eq!(
                        input,
                        &self.find(*input),
                        "[{i}] {name}({inputs:?}) = {output:?}\n{:?}",
                        function.schema,
                    )
                }
                assert_eq!(
                    output.value,
                    self.find(output.value),
                    "[{i}] {name}({inputs:?}) = {output:?}\n{:?}",
                    function.schema,
                )
            }
            for ix in &function.indexes {
                for (_, offs) in ix.iter() {
                    for off in offs {
                        assert!(
                            (*off as usize) < function.nodes.num_offsets(),
                            "index contains offset {off:?}, which is out of range for function {name}"
                        );
                    }
                }
            }
            for (rix, sort) in function.rebuild_indexes.iter().zip(
                function
                    .schema
                    .input
                    .iter()
                    .chain(once(&function.schema.output)),
            ) {
                assert!(sort.is_eq_container_sort() == rix.is_some());
                if sort.is_eq_container_sort() {
                    let rix = rix.as_ref().unwrap();
                    for ix in rix.iter() {
                        for (_, offs) in ix.iter() {
                            for off in offs {
                                assert!(
                                (*off as usize) < function.nodes.num_offsets(),
                                "index contains offset {off:?}, which is out of range for function {name}"
                            );
                            }
                        }
                    }
                }
            }
        }
    }

    /// find the leader value for a particular eclass
    pub fn find(&self, value: Value) -> Value {
        if self.terms_enabled {
            // HACK using value tag for parent table name
            let parent_name = self.desugar.parent_name(value.tag);
            if let Some(func) = self.functions.get(&parent_name) {
                func.get(&[value])
                    .unwrap_or_else(|| panic!("No value {:?} in {parent_name}.", value,))
            } else {
                value
            }
        } else {
            if let Some(sort) = self.get_sort(&value) {
                if sort.is_eq_sort() {
                    return Value {
                        tag: value.tag,
                        bits: usize::from(self.unionfind.find(Id::from(value.bits as usize)))
                            as u64,
                    };
                }
            }
            value
        }
    }

    pub fn rebuild_nofail(&mut self) -> usize {
        match self.rebuild() {
            Ok(updates) => updates,
            Err(e) => {
                panic!("Unsoundness detected during rebuild. Exiting: {e}")
            }
        }
    }

    pub fn rebuild(&mut self) -> Result<usize, Error> {
        if self.terms_enabled {
            return Ok(0);
        }
        self.unionfind.clear_recent_ids();

        let mut updates = 0;
        loop {
            let new = self.rebuild_one()?;
            log::debug!("{new} rebuilds?");
            self.unionfind.clear_recent_ids();
            updates += new;
            if new == 0 {
                break;
            }
        }

        // now update global bindings
        let mut new_global_bindings = std::mem::take(&mut self.global_bindings);
        for (_sym, (sort, value, ts)) in new_global_bindings.iter_mut() {
            if sort.canonicalize(value, &self.unionfind) {
                *ts = self.timestamp;
            }
        }
        self.global_bindings = new_global_bindings;

        self.debug_assert_invariants();
        Ok(updates)
    }

    fn rebuild_one(&mut self) -> Result<usize, Error> {
        let mut new_unions = 0;
        let mut deferred_merges = Vec::new();
        for function in self.functions.values_mut() {
            let (unions, merges) = function.rebuild(&mut self.unionfind, self.timestamp)?;
            if !merges.is_empty() {
                deferred_merges.push((function.decl.name, merges));
            }
            new_unions += unions;
        }
        for (func, merges) in deferred_merges {
            new_unions += self.apply_merges(func, &merges);
        }

        Ok(new_unions)
    }

    fn apply_merges(&mut self, func: Symbol, merges: &[DeferredMerge]) -> usize {
        let mut stack = Vec::new();
        let mut function = self.functions.get_mut(&func).unwrap();
        let n_unions = self.unionfind.n_unions();
        let merge_prog = match &function.merge.merge_vals {
            MergeFn::Expr(e) => Some(e.clone()),
            MergeFn::AssertEq | MergeFn::Union => None,
        };

        for (inputs, old, new) in merges {
            if let Some(prog) = function.merge.on_merge.clone() {
                self.run_actions(&mut stack, &[*old, *new], &prog, true)
                    .unwrap();
                function = self.functions.get_mut(&func).unwrap();
                stack.clear();
            }
            if let Some(prog) = &merge_prog {
                // TODO: error handling?
                self.run_actions(&mut stack, &[*old, *new], prog, true)
                    .unwrap();
                let merged = stack.pop().expect("merges should produce a value");
                stack.clear();
                function = self.functions.get_mut(&func).unwrap();
                function.insert(inputs, merged, self.timestamp);
            }
        }
        self.unionfind.n_unions() - n_unions + function.clear_updates()
    }

    pub fn declare_function(&mut self, decl: &NormFunctionDecl) -> Result<(), Error> {
        let function = Function::new(self, &decl.to_fdecl())?;
        let old = self.functions.insert(decl.name, function);
        if old.is_some() {
            panic!(
                "Typechecking should have caught function already bound: {}",
                decl.name
            );
        }

        Ok(())
    }

    pub fn eval_lit(&self, lit: &Literal) -> Value {
        match lit {
            Literal::Int(i) => i.store(&self.type_info().get_sort()).unwrap(),
            Literal::F64(f) => f.store(&self.type_info().get_sort()).unwrap(),
            Literal::String(s) => s.store(&self.type_info().get_sort()).unwrap(),
            Literal::Unit => ().store(&self.type_info().get_sort()).unwrap(),
        }
    }

    pub fn function_to_dag(
        &mut self,
        sym: Symbol,
        n: usize,
    ) -> Result<(Vec<(Term, Term)>, TermDag), Error> {
        let f = self.functions.get(&sym).ok_or(TypeError::Unbound(sym))?;
        let schema = f.schema.clone();
        let nodes = f
            .nodes
            .iter()
            .take(n)
            .map(|(k, v)| (ValueVec::from(k), v.clone()))
            .collect::<Vec<_>>();

        let mut termdag = TermDag::default();
        let extractor = Extractor::new(self, &mut termdag);
        let mut terms = Vec::new();
        for (ins, out) in nodes {
            let mut children = Vec::new();
            for (a, a_type) in ins.iter().copied().zip(&schema.input) {
                if a_type.is_eq_sort() {
                    children.push(extractor.find_best(a, &mut termdag, a_type).unwrap().1);
                } else {
                    children.push(termdag.expr_to_term(&a_type.make_expr(self, a).1));
                };
            }

            let out = if schema.output.is_eq_sort() {
                extractor
                    .find_best(out.value, &mut termdag, &schema.output)
                    .unwrap()
                    .1
            } else {
                termdag.expr_to_term(&schema.output.make_expr(self, out.value).1)
            };
            terms.push((termdag.app(sym, children), out));
        }
        drop(extractor);

        Ok((terms, termdag))
    }

    pub fn print_function(&mut self, sym: Symbol, n: usize) -> Result<(), Error> {
        log::info!("Printing up to {n} tuples of table {sym}: ");
        let (terms_with_outputs, termdag) = self.function_to_dag(sym, n)?;
        let f = self
            .functions
            .get(&sym)
            .ok_or(TypeError::UnboundFunction(sym))?;
        let out_is_unit = f.schema.output.name() == UNIT_SYM.into();

        let mut buf = String::new();
        let s = &mut buf;
        s.push_str("(\n");
        if terms_with_outputs.is_empty() {
            log::info!("   (none)");
        }
        for (term, output) in terms_with_outputs {
            let tuple_str = format!(
                "   {}{}",
                termdag.to_string(&term),
                if !out_is_unit {
                    format!(" -> {}", termdag.to_string(&output))
                } else {
                    "".into()
                },
            );
            log::info!("{}", tuple_str);
            s.push_str(&tuple_str);
            s.push('\n');
        }
        s.push_str(")\n");
        self.print_msg(buf);
        Ok(())
    }

    pub fn print_size(&mut self, sym: Symbol) -> Result<(), Error> {
        let f = self.functions.get(&sym).ok_or(TypeError::Unbound(sym))?;
        log::info!("Function {} has size {}", sym, f.nodes.len());
        self.print_msg(f.nodes.len().to_string());
        Ok(())
    }

    // returns whether the egraph was updated
    pub fn run_schedule(&mut self, sched: &NormSchedule) -> RunReport {
        match sched {
            NormSchedule::Run(config) => self.run_rules(config),
            NormSchedule::Repeat(limit, sched) => {
                let mut report = RunReport::default();
                for _i in 0..*limit {
                    let rec = self.run_schedule(sched);
                    report = report.union(&rec);
                    if !rec.updated {
                        break;
                    }
                }
                report
            }
            NormSchedule::Saturate(sched) => {
                let mut report = RunReport::default();
                loop {
                    let rec = self.run_schedule(sched);
                    report = report.union(&rec);
                    if !rec.updated {
                        break;
                    }
                }
                report
            }
            NormSchedule::Sequence(scheds) => {
                let mut report = RunReport::default();
                for sched in scheds {
                    report = report.union(&self.run_schedule(sched));
                }
                report
            }
        }
    }

<<<<<<< HEAD
    /// Extract a value to a [`TermDag`] and [`Term`]
    /// in the [`TermDag`].
    /// See also extract_value_to_string for convenience.
    pub fn extract_value(&self, value: Value) -> (TermDag, Term) {
        let mut termdag = TermDag::default();
        let sort = self.type_info().sorts.get(&value.tag).unwrap();
        let term = self.extract(value, &mut termdag, sort).1;
        (termdag, term)
    }

    /// Extract a value to a string for printing.
    /// See also extract_value for more control.
    pub fn extract_value_to_string(&self, value: Value) -> String {
        let (termdag, term) = self.extract_value(value);
        termdag.to_string(&term)
    }

    pub fn run_rules_once(&mut self, config: &NormRunConfig, report: &mut RunReport) {
=======
    pub fn run_rules(&mut self, config: &NormRunConfig) -> RunReport {
        let mut report: RunReport = Default::default();

>>>>>>> 8b747902
        // first rebuild
        let rebuild_start = Instant::now();
        let updates = self.rebuild_nofail();
        log::debug!("database size: {}", self.num_tuples());
        log::debug!("Made {updates} updates");
        // add to the rebuild time for this ruleset
        *report
            .rebuild_time_per_ruleset
            .entry(config.ruleset)
            .or_insert(Duration::default()) += rebuild_start.elapsed();
        self.timestamp += 1;

        let NormRunConfig { ruleset, until } = config;

        if let Some(facts) = until {
            if self.check_facts(facts).is_ok() {
                log::info!(
                    "Breaking early because of facts:\n {}!",
                    ListDisplay(facts, "\n")
                );
                return report;
            }
        }

        let subreport = self.step_rules(*ruleset);
        report = report.union(&subreport);

        log::debug!("database size: {}", self.num_tuples());
        self.timestamp += 1;

        if self.num_tuples() > self.node_limit {
            log::warn!("Node limit reached, {} nodes. Stopping!", self.num_tuples());
        }

        report
    }

    fn step_rules(&mut self, ruleset: Symbol) -> RunReport {
        let n_unions_before = self.unionfind.n_unions();
        // don't ban parent or rebuilding
        let match_limit =
            if ruleset.as_str().contains("parent_") || ruleset.as_str().contains("rebuilding_") {
                usize::MAX
            } else {
                self.match_limit
            };
        let mut report = RunReport::default();

        let ban_length = 5;

        if !self.rulesets.contains_key(&ruleset) {
            panic!("run: No ruleset named '{ruleset}'");
        }
        let mut rules: HashMap<Symbol, Rule> =
            std::mem::take(self.rulesets.get_mut(&ruleset).unwrap());
        let iteration = *self.ruleset_iteration.entry(ruleset).or_default();
        self.ruleset_iteration.insert(ruleset, iteration + 1);
        // TODO why did I have to copy the rules here for the first for loop?
        let copy_rules = rules.clone();
        let search_start = Instant::now();
        let mut searched = vec![];
        for (name, rule) in copy_rules.iter() {
            let mut all_values = vec![];
            if rule.banned_until <= iteration {
                let mut fuel = safe_shl(match_limit, rule.times_banned);
                let rule_search_start = Instant::now();
                self.run_query(&rule.query, rule.todo_timestamp, |values| {
                    assert_eq!(values.len(), rule.query.vars.len());
                    all_values.extend_from_slice(values);
                    if fuel > 0 {
                        fuel -= 1;
                        Ok(())
                    } else {
                        Err(())
                    }
                });
                let rule_search_time = rule_search_start.elapsed();
                log::trace!(
                    "Searched for {name} in {:.3}s ({} results)",
                    rule_search_time.as_secs_f64(),
                    all_values.len()
                );
                searched.push((name, all_values, rule_search_time));
            }
        }

        let search_elapsed = search_start.elapsed();
        // add to the ruleset searched time
        *report
            .search_time_per_ruleset
            .entry(ruleset)
            .or_insert(Duration::default()) += search_elapsed;

        let apply_start = Instant::now();
        for (name, all_values, search_time) in searched {
            let rule = rules.get_mut(name).unwrap();
            // add to the rule's search time
            *report
                .search_time_per_rule
                .entry(*name)
                .or_insert(Duration::default()) += search_time;
            let num_vars = rule.query.vars.len();

            // the query doesn't require matches
            if num_vars != 0 {
                // backoff logic
                let len = all_values.len() / num_vars;
                let threshold = safe_shl(match_limit, rule.times_banned);
                if len > threshold {
                    let ban_length = safe_shl(ban_length, rule.times_banned);
                    rule.times_banned = rule.times_banned.saturating_add(1);
                    rule.banned_until = iteration + ban_length;
                    log::info!("Banning rule {name} for {ban_length} iterations, matched {len} > {threshold} times");
                    report.updated = true;
                    continue;
                }
            }

            rule.todo_timestamp = self.timestamp;
            let rule_apply_start = Instant::now();

            let stack = &mut vec![];
            // run one iteration when n == 0
            if num_vars == 0 {
                rule.matches += 1;
                // we can ignore results here
                stack.clear();
                let _ = self.run_actions(stack, &[], &rule.program, true);
            } else {
                for values in all_values.chunks(num_vars) {
                    rule.matches += 1;
                    // we can ignore results here
                    stack.clear();
                    let _ = self.run_actions(stack, values, &rule.program, true);
                }
            }

            // add to the rule's apply time
            *report
                .apply_time_per_rule
                .entry(*name)
                .or_insert(Duration::default()) += rule_apply_start.elapsed();
        }
        self.rulesets.insert(ruleset, rules);
        let apply_elapsed = apply_start.elapsed();
        // add to the apply time for the ruleset
        *report
            .apply_time_per_ruleset
            .entry(ruleset)
            .or_insert(Duration::default()) += apply_elapsed;
        report.updated |= self.did_change_tables() || n_unions_before != self.unionfind.n_unions();

        report
    }

    fn did_change_tables(&self) -> bool {
        for (_name, function) in &self.functions {
            if function.nodes.max_ts() >= self.timestamp {
                return true;
            }
        }

        false
    }

    fn add_rule_with_name(
        &mut self,
        name: String,
        rule: ast::Rule,
        ruleset: Symbol,
    ) -> Result<Symbol, Error> {
        let name = Symbol::from(name);
        let mut ctx = typecheck::Context::new(self);
        let (query0, action0) = ctx
            .typecheck_query(&rule.body, &rule.head)
            .map_err(Error::TypeErrors)?;
        let query = self.compile_gj_query(query0, &ctx.types);
        let program = self
            .compile_actions(&ctx.types, &action0)
            .map_err(Error::TypeErrors)?;
        // println!(
        //     "Compiled rule {rule:?}\n{subst:?}to {program:#?}",
        //     subst = &ctx.types
        // );
        let compiled_rule = Rule {
            query,
            matches: 0,
            times_banned: 0,
            banned_until: 0,
            todo_timestamp: 0,
            program,
        };
        if let Some(rules) = self.rulesets.get_mut(&ruleset) {
            match rules.entry(name) {
                Entry::Occupied(_) => panic!("Rule '{name}' was already present"),
                Entry::Vacant(e) => e.insert(compiled_rule),
            };
        } else {
            panic!("No such ruleset {ruleset}");
        }
        Ok(name)
    }

    pub fn add_rule(&mut self, rule: ast::Rule, ruleset: Symbol) -> Result<Symbol, Error> {
        let name = format!("{}", rule);
        self.add_rule_with_name(name, rule, ruleset)
    }

    pub fn eval_actions(&mut self, actions: &[Action]) -> Result<(), Error> {
        let types = Default::default();
        let program = self
            .compile_actions(&types, actions)
            .map_err(Error::TypeErrors)?;
        let mut stack = vec![];
        self.run_actions(&mut stack, &[], &program, true)?;
        Ok(())
    }

    pub fn eval_expr(
        &mut self,
        expr: &Expr,
        expected_type: Option<ArcSort>,
        make_defaults: bool,
    ) -> Result<(ArcSort, Value), Error> {
        let types = Default::default();
        let (t, program) = self
            .compile_expr(&types, expr, expected_type)
            .map_err(Error::TypeErrors)?;
        let mut stack = vec![];
        self.run_actions(&mut stack, &[], &program, make_defaults)?;
        assert_eq!(stack.len(), 1);
        Ok((t, stack.pop().unwrap()))
    }

    fn add_ruleset(&mut self, name: Symbol) {
        match self.rulesets.entry(name) {
            Entry::Occupied(_) => panic!("Ruleset '{name}' was already present"),
            Entry::Vacant(e) => e.insert(Default::default()),
        };
    }

    pub fn set_option(&mut self, name: &str, value: Expr) {
        match name {
            "enable_proofs" => {
                self.proofs_enabled = true;
            }
            "interactive_mode" => {
                if let Expr::Lit(Literal::Int(i)) = value {
                    self.interactive_mode = i != 0;
                } else {
                    panic!("interactive_mode must be an integer");
                }
            }
            "match_limit" => {
                if let Expr::Lit(Literal::Int(i)) = value {
                    self.match_limit = i as usize;
                } else {
                    panic!("match_limit must be an integer");
                }
            }
            "node_limit" => {
                if let Expr::Lit(Literal::Int(i)) = value {
                    self.node_limit = i as usize;
                } else {
                    panic!("node_limit must be an integer");
                }
            }
            _ => panic!("Unknown option '{}'", name),
        }
    }

    fn check_facts(&mut self, facts: &[NormFact]) -> Result<(), Error> {
        let mut ctx = typecheck::Context::new(self);
        let converted_facts = facts.iter().map(|f| f.to_fact()).collect::<Vec<Fact>>();
        let empty_actions = vec![];
        let (query0, _) = ctx
            .typecheck_query(&converted_facts, &empty_actions)
            .map_err(Error::TypeErrors)?;
        let query = self.compile_gj_query(query0, &ctx.types);

        let mut matched = false;
        // TODO what timestamp to use?
        self.run_query(&query, 0, |values| {
            assert_eq!(values.len(), query.vars.len());
            matched = true;
            Err(())
        });
        if !matched {
            // TODO add useful info here
            Err(Error::CheckError(facts.to_vec()))
        } else {
            Ok(())
        }
    }

    fn run_command(&mut self, command: NCommand, should_run: bool) -> Result<(), Error> {
        let pre_rebuild = Instant::now();
        let rebuild_num = self.rebuild()?;
        if rebuild_num > 0 {
            log::info!(
                "Rebuild before command: {:10}ms",
                pre_rebuild.elapsed().as_millis()
            );
        }

        self.debug_assert_invariants();

        match command {
            NCommand::SetOption { name, value } => {
                let str = format!("Set option {} to {}", name, value);
                self.set_option(name.into(), value);
                log::info!("{}", str)
            }
            // Sorts are already declared during typechecking
            NCommand::Sort(name, _presort_and_args) => log::info!("Declared sort {}.", name),
            NCommand::Function(fdecl) => {
                self.declare_function(&fdecl)?;
                log::info!("Declared function {}.", fdecl.name)
            }
            NCommand::AddRuleset(name) => {
                self.add_ruleset(name);
                log::info!("Declared ruleset {name}.");
            }
            NCommand::NormRule {
                ruleset,
                rule,
                name,
            } => {
                self.add_rule(rule.to_rule(), ruleset)?;
                log::info!("Declared rule {name}.")
            }
            NCommand::RunSchedule(sched) => {
                if should_run {
                    let report = self.run_schedule(&sched);
                    log::info!("Ran schedule {}.", sched);
                    log::info!("Report: {}", report);
                    self.overall_run_report = self.overall_run_report.union(&report);
                    self.recent_run_report = Some(report);
                } else {
                    log::warn!("Skipping schedule.")
                }
            }
            NCommand::PrintOverallStatistics => {
                log::info!("Overall statistics:\n{}", self.overall_run_report);
                self.print_msg(format!("Overall statistics:\n{}", self.overall_run_report));
            }
            NCommand::Check(facts) => {
                if should_run {
                    self.check_facts(&facts)?;
                    log::info!("Checked fact {:?}.", facts);
                } else {
                    log::warn!("Skipping check.")
                }
            }
            NCommand::CheckProof => log::error!("TODO implement proofs"),
            NCommand::NormAction(action) => {
                if should_run {
                    match &action {
                        NormAction::Let(name, contents) => {
                            let (etype, value) = self.eval_expr(&contents.to_expr(), None, true)?;
                            let present = self
                                .global_bindings
                                .insert(*name, (etype, value, self.timestamp));
                            if present.is_some() {
                                panic!("Variable {name} was already present in global bindings");
                            }
                        }
                        NormAction::LetVar(var1, var2) => {
                            let value = self.global_bindings.get(var2).unwrap();
                            let present = self.global_bindings.insert(*var1, value.clone());
                            if present.is_some() {
                                panic!("Variable {var1} was already present in global bindings");
                            }
                        }
                        NormAction::LetLit(var, lit) => {
                            let value = self.eval_lit(lit);
                            let etype = self.type_info().infer_literal(lit);
                            let present = self
                                .global_bindings
                                .insert(*var, (etype, value, self.timestamp));

                            if present.is_some() {
                                panic!("Variable {var} was already present in global bindings");
                            }
                        }
                        _ => {
                            self.eval_actions(std::slice::from_ref(&action.to_action()))?;
                        }
                    }
                } else {
                    log::warn!("Skipping running {action}.")
                }
            }
            NCommand::Push(n) => {
                (0..n).for_each(|_| self.push());
                log::info!("Pushed {n} levels.")
            }
            NCommand::Pop(n) => {
                for _ in 0..n {
                    self.pop()?;
                }
                log::info!("Popped {n} levels.")
            }
            NCommand::PrintTable(f, n) => {
                self.print_function(f, n)?;
            }
            NCommand::PrintSize(f) => {
                self.print_size(f)?;
            }
            NCommand::Fail(c) => {
                let result = self.run_command(*c, should_run);
                if let Err(e) = result {
                    log::info!("Command failed as expected: {}", e);
                } else {
                    return Err(Error::ExpectFail);
                }
            }
            NCommand::Input { name, file } => {
                self.input_file(name, file)?;
            }
            NCommand::Output { file, exprs } => {
                let mut filename = self.fact_directory.clone().unwrap_or_default();
                filename.push(file.as_str());
                // append to file
                let mut f = File::options()
                    .write(true)
                    .append(true)
                    .create(true)
                    .open(&filename)
                    .map_err(|e| Error::IoError(filename.clone(), e))?;
                let mut termdag = TermDag::default();
                for expr in exprs {
                    let (t, value) = self.eval_expr(&expr, None, true)?;
                    let term = self.extract(value, &mut termdag, &t).1;
                    use std::io::Write;
                    writeln!(f, "{}", termdag.to_string(&term))
                        .map_err(|e| Error::IoError(filename.clone(), e))?;
                }

                log::info!("Output to '{filename:?}'.")
            }
        };
        Ok(())
    }

    fn input_file(&mut self, func_name: Symbol, file: String) -> Result<(), Error> {
        let function_type = self
            .type_info()
            .lookup_user_func(func_name)
            .unwrap_or_else(|| panic!("Unrecognzed function name {}", func_name));
        let func = self.functions.get_mut(&func_name).unwrap();

        let mut filename = self.fact_directory.clone().unwrap_or_default();
        filename.push(file.as_str());

        // check that the function uses supported types

        for t in &func.schema.input {
            match t.name().as_str() {
                "i64" | "String" => {}
                s => panic!("Unsupported type {} for input", s),
            }
        }

        if !function_type.is_datatype {
            match func.schema.output.name().as_str() {
                "i64" | "String" | "Unit" => {}
                s => panic!("Unsupported type {} for input", s),
            }
        }

        log::info!("Opening file '{:?}'...", filename);
        let mut f = File::open(filename).unwrap();
        let mut contents = String::new();
        f.read_to_string(&mut contents).unwrap();

        let mut actions: Vec<Action> = vec![];
        let mut str_buf: Vec<&str> = vec![];
        for line in contents.lines() {
            str_buf.clear();
            str_buf.extend(line.split('\t').map(|s| s.trim()));
            if str_buf.is_empty() {
                continue;
            }

            let parse = |s: &str| -> Expr {
                if let Ok(i) = s.parse() {
                    Expr::Lit(Literal::Int(i))
                } else {
                    Expr::Lit(Literal::String(s.into()))
                }
            };

            let mut exprs: Vec<Expr> = str_buf.iter().map(|&s| parse(s)).collect();

            actions.push(
                if function_type.is_datatype || function_type.output.name() == UNIT_SYM.into() {
                    Action::Expr(Expr::Call(func_name, exprs))
                } else {
                    let out = exprs.pop().unwrap();
                    Action::Set(func_name, exprs, out)
                },
            );
        }
        self.eval_actions(&actions)?;
        log::info!(
            "Read {} facts into {func_name} from '{file}'.",
            actions.len()
        );
        Ok(())
    }

    pub fn clear(&mut self) {
        for f in self.functions.values_mut() {
            f.clear();
        }
    }

    pub fn process_commands(
        &mut self,
        program: Vec<Command>,
        stop: CompilerPassStop,
    ) -> Result<Vec<NormCommand>, Error> {
        let mut result = vec![];

        for command in program {
            match command {
                Command::Push(num) => {
                    for _ in 0..num {
                        self.push();
                    }
                }
                Command::Pop(num) => {
                    for _ in 0..num {
                        self.pop()
                            .expect("Failed to desugar, popped too many times");
                    }
                }
                _ => {}
            }
            result.extend(self.process_command(command, stop)?);
        }
        Ok(result)
    }

    pub fn set_underscores_for_desugaring(&mut self, underscores: usize) {
        self.desugar.number_underscores = underscores;
    }

    fn process_command(
        &mut self,
        command: Command,
        stop: CompilerPassStop,
    ) -> Result<Vec<NormCommand>, Error> {
        let mut program =
            self.desugar
                .desugar_program(vec![command], self.test_proofs, self.seminaive)?;
        if stop == CompilerPassStop::Desugar {
            return Ok(program);
        }

        let type_info_before = self.type_info().clone();

        self.desugar.type_info.typecheck_program(&program)?;
        if stop == CompilerPassStop::TypecheckDesugared {
            return Ok(program);
        }

        // now add term encoding
        if self.terms_enabled {
            let program_terms = TermState::add_term_encoding(self, program);
            program = self.desugar.desugar_program(program_terms, false, false)?;
        }

        if stop == CompilerPassStop::TermEncoding {
            return Ok(program);
        }

        // reset type info
        self.desugar.type_info = type_info_before;
        self.desugar.type_info.typecheck_program(&program)?;
        if stop == CompilerPassStop::TypecheckTermEncoding {
            return Ok(program);
        }

        Ok(program)
    }

    pub fn run_program(&mut self, program: Vec<Command>) -> Result<Vec<String>, Error> {
        let should_run = true;

        for command in program {
            // Important to process each command individually
            // because push and pop create new scopes
            for processed in self.process_command(command, CompilerPassStop::All)? {
                self.run_command(processed.command, should_run)?;
            }
        }
        log::logger().flush();

        // remove consecutive empty lines
        Ok(self.flush_msgs())
    }

    pub fn parse_program(&self, input: &str) -> Result<Vec<Command>, Error> {
        self.desugar.parse_program(input)
    }

    pub fn parse_and_run_program(&mut self, input: &str) -> Result<Vec<String>, Error> {
        let parsed = self.desugar.parse_program(input)?;
        self.run_program(parsed)
    }

    pub fn num_tuples(&self) -> usize {
        self.functions.values().map(|f| f.nodes.len()).sum()
    }

    pub(crate) fn get_sort(&self, value: &Value) -> Option<&ArcSort> {
        self.type_info().sorts.get(&value.tag)
    }

    pub fn add_arcsort(&mut self, arcsort: ArcSort) -> Result<(), TypeError> {
        self.desugar.type_info.add_arcsort(arcsort)
    }

    /// Gets the last extract report and returns it, if the last command saved it.
    pub fn get_extract_report(&self) -> &Option<ExtractReport> {
        &self.extract_report
    }

    /// Gets the last run report and returns it, if the last command saved it.
    pub fn get_run_report(&self) -> &Option<RunReport> {
        &self.recent_run_report
    }

    /// Gets the overall run report and returns it.
    pub fn get_overall_run_report(&self) -> &RunReport {
        &self.overall_run_report
    }

    /// Serializes the egraph for export to graphviz.
    pub fn serialize_for_graphviz(&self) -> egraph_serialize::EGraph {
        let mut serialized = self.serialize(SerializeConfig::default());
        serialized.inline_leaves();
        serialized
    }

    pub(crate) fn print_msg(&mut self, msg: String) {
        self.msgs.push(msg);
    }

    fn flush_msgs(&mut self) -> Vec<String> {
        self.msgs.dedup_by(|a, b| a.is_empty() && b.is_empty());
        std::mem::take(&mut self.msgs)
    }

    pub(crate) fn type_info(&self) -> &TypeInfo {
        &self.desugar.type_info
    }
}

#[derive(Debug, Error)]
pub enum Error {
    #[error(transparent)]
    ParseError(#[from] lalrpop_util::ParseError<usize, String, String>),
    #[error(transparent)]
    NotFoundError(#[from] NotFoundError),
    #[error(transparent)]
    TypeError(#[from] TypeError),
    #[error("Errors:\n{}", ListDisplay(.0, "\n"))]
    TypeErrors(Vec<TypeError>),
    #[error("Check failed: \n{}", ListDisplay(.0, "\n"))]
    CheckError(Vec<NormFact>),
    #[error("Evaluating primitive {0:?} failed. ({0:?} {:?})", ListDebug(.1, " "))]
    PrimitiveError(Primitive, Vec<Value>),
    #[error("Illegal merge attempted for function {0}, {1:?} != {2:?}")]
    MergeError(Symbol, Value, Value),
    #[error("Tried to pop too much")]
    Pop,
    #[error("Command should have failed.")]
    ExpectFail,
    #[error("IO error: {0}: {1}")]
    IoError(PathBuf, std::io::Error),
}

fn safe_shl(a: usize, b: usize) -> usize {
    a.checked_shl(b.try_into().unwrap()).unwrap_or(usize::MAX)
}<|MERGE_RESOLUTION|>--- conflicted
+++ resolved
@@ -754,7 +754,6 @@
         }
     }
 
-<<<<<<< HEAD
     /// Extract a value to a [`TermDag`] and [`Term`]
     /// in the [`TermDag`].
     /// See also extract_value_to_string for convenience.
@@ -772,12 +771,9 @@
         termdag.to_string(&term)
     }
 
-    pub fn run_rules_once(&mut self, config: &NormRunConfig, report: &mut RunReport) {
-=======
     pub fn run_rules(&mut self, config: &NormRunConfig) -> RunReport {
         let mut report: RunReport = Default::default();
 
->>>>>>> 8b747902
         // first rebuild
         let rebuild_start = Instant::now();
         let updates = self.rebuild_nofail();
